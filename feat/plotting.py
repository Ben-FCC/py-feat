--- conflicted
+++ resolved
@@ -12,11 +12,7 @@
 import math
 
 
-<<<<<<< HEAD
 __all__ = ['draw_lineface', 'plot_face', 'draw_vectorfield', 'draw_muscles', 'get_heat', 'predict']
-=======
-__all__ = ['draw_lineface', 'plot_face', 'draw_vectorfield', 'draw_muscles', 'get_heat', '_predict']
->>>>>>> e77e49ad
 __author__ = ["Sophie Byrne", "Luke Chang"]
 
 def draw_lineface(currx, curry, ax=None, color='k', linestyle="-", linewidth=1, gaze = None,
@@ -160,11 +156,7 @@
 
 
 def draw_muscles(currx, curry, au=None, ax=None, *args, **kwargs):
-<<<<<<< HEAD
     ''' Draw Muscles
-=======
-    ''' Draw Muscles 
->>>>>>> e77e49ad
 
         Args:
             currx: vector (len(68)) of x coordinates
@@ -382,11 +374,7 @@
         Args:
             au: vector of action units
             muscle: string representation of a muscle
-<<<<<<< HEAD
             boolean: whether the action unit values are on a log scale
-=======
-            boolean: whether the action unit values are on a log scale 
->>>>>>> e77e49ad
 
 
         Returns:
@@ -421,24 +409,14 @@
 
         Args:
             model: sklearn PLSRegression instance
-<<<<<<< HEAD
             au: vector of action units (same length as model.x_mean_)
             vectorfield: (dict) {'target':target_array,'reference':reference_array}
             muscles: (dict) {'muscle': color}
-=======
-            au: vector of action units (len(20))
-            vectorfield: (dict) {'target':target_array,'reference':reference_array}
-            muscles: (dict) {'muscle': color} 
->>>>>>> e77e49ad
             ax: matplotlib axis handle
             color: matplotlib color
             linewidth: matplotlib linewidth
             linestyle: matplotlib linestyle
-<<<<<<< HEAD
             gaze: array of gaze vectors (len(4))
-=======
-            gaze: array of gaze vectors (len(4)) 
->>>>>>> e77e49ad
 
         Returns:
     '''
@@ -456,16 +434,8 @@
     if (len(model.coef_) == 23):
         au = np.concatenate((au,np.array([0,0,0])))
 
-    landmarks = _predict(au, model)
-
-<<<<<<< HEAD
-    if (len(model.coef_) == 23):
-        au = np.concatenate((au,np.array([0,0,0])))
-
     landmarks = predict(au, model)
 
-=======
->>>>>>> e77e49ad
     currx, curry = ([landmarks[x,:] for x in range(2)])
 
     if ax is None:
@@ -497,11 +467,7 @@
     ax.axes.get_yaxis().set_visible(False)
 
 
-<<<<<<< HEAD
 def predict(au, model=None):
-=======
-def _predict(au, model=None):
->>>>>>> e77e49ad
     ''' Helper function to predict landmarks from au given a sklearn model
 
         Args:
